--- conflicted
+++ resolved
@@ -89,14 +89,7 @@
 
 # Server Membership Schema
 class ServerMembership(BaseModel):
-<<<<<<< HEAD
-    guildId: str
-    guildName: Optional[str]
-    guildIcon: Optional[str] = None
-    # subscription: Subscription = Field(default_factory=Subscription)
-=======
     guildId: PyObjectId
->>>>>>> eb539aab
     status: str = "active"
     joinedAt: Optional[datetime] = None
     points: int = 0
